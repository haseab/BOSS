Possible Features:
- Compare SPX500(FXCM) with SPX and backtest
<<<<<<< HEAD
with SPX and backtest
=======
Compare SPX500(FXCM)
>>>>>>> f8dc3003
<|MERGE_RESOLUTION|>--- conflicted
+++ resolved
@@ -1,7 +1,3 @@
 Possible Features:
 - Compare SPX500(FXCM) with SPX and backtest
-<<<<<<< HEAD
-with SPX and backtest
-=======
-Compare SPX500(FXCM)
->>>>>>> f8dc3003
+Compare SPX500(FXCM) with SPX and backtest